--- conflicted
+++ resolved
@@ -19,17 +19,11 @@
 import enmasse.config.AddressConfigKeys;
 import enmasse.config.LabelKeys;
 import enmasse.controller.address.DestinationCluster;
+import enmasse.controller.instance.api.InstanceApi;
+import enmasse.controller.instance.api.InstanceApiImpl;
 import enmasse.controller.model.Destination;
-import enmasse.controller.model.Instance;
 import enmasse.controller.model.InstanceId;
-import io.fabric8.kubernetes.api.model.ConfigMap;
-import io.fabric8.kubernetes.api.model.ConfigMapBuilder;
-import io.fabric8.kubernetes.api.model.HasMetadata;
-import io.fabric8.kubernetes.api.model.KubernetesList;
-import io.fabric8.kubernetes.api.model.KubernetesListBuilder;
-import io.fabric8.kubernetes.api.model.Namespace;
-import io.fabric8.kubernetes.api.model.ObjectReferenceBuilder;
-import io.fabric8.kubernetes.api.model.Secret;
+import io.fabric8.kubernetes.api.model.*;
 import io.fabric8.kubernetes.api.model.extensions.Deployment;
 import io.fabric8.kubernetes.client.dsl.Resource;
 import io.fabric8.openshift.api.model.DoneablePolicyBinding;
@@ -40,18 +34,14 @@
 import org.slf4j.LoggerFactory;
 
 import java.io.File;
-import java.io.IOException;
-<<<<<<< HEAD
-import java.util.*;
-=======
 import java.util.ArrayList;
 import java.util.HashMap;
+import java.util.LinkedHashMap;
 import java.util.LinkedHashSet;
 import java.util.List;
 import java.util.Map;
 import java.util.Optional;
 import java.util.Set;
->>>>>>> dc9c4f15
 import java.util.stream.Collectors;
 
 /**
@@ -264,7 +254,7 @@
     }
 
     @Override
-    public String createInstanceSecret(InstanceId instanceId) throws IOException {
+    public String createInstanceSecret(InstanceId instanceId) {
         String secretName = instanceId.getId() + "-certs";
         Secret secret = client.secrets().inNamespace(instanceId.getNamespace()).createNew()
                 .editOrNewMetadata()
@@ -281,134 +271,6 @@
         return secretName;
     }
 
-    @Override
-<<<<<<< HEAD
-    public Optional<Destination> getDestinationWithAddress(String address) {
-        ConfigMap map = client.configMaps().inNamespace(instance.getNamespace()).withName(Kubernetes.sanitizeName(Kubernetes.sanitizeName("address-config-" + address))).get();
-        if (map == null) {
-            return Optional.empty();
-        } else {
-            return Optional.of(getDestinationFromConfig(map));
-        }
-    }
-
-    @Override
-    public Optional<Destination> getDestinationWithUuid(String uuid) {
-        Map<String, String> labels = new LinkedHashMap<>();
-        labels.put(LabelKeys.TYPE, "address-config");
-        labels.put(LabelKeys.UUID, uuid);
-
-        ConfigMapList list = client.configMaps().inNamespace(instance.getNamespace()).withLabels(labels).list();
-        if (list.getItems().isEmpty()) {
-            return Optional.empty();
-        } else {
-            return Optional.of(getDestinationFromConfig(list.getItems().get(0)));
-        }
-    }
-
-    public Destination getDestinationFromConfig(ConfigMap configMap) {
-        Map<String, String> data = configMap.getData();
-
-        Destination.Builder destBuilder = new Destination.Builder(data.get(AddressConfigKeys.ADDRESS), data.get(AddressConfigKeys.GROUP_ID));
-        destBuilder.storeAndForward(Boolean.parseBoolean(data.get(AddressConfigKeys.STORE_AND_FORWARD)));
-        destBuilder.multicast(Boolean.parseBoolean(data.get(AddressConfigKeys.MULTICAST)));
-        destBuilder.flavor(Optional.ofNullable(data.get(AddressConfigKeys.FLAVOR)));
-        destBuilder.uuid(Optional.ofNullable(data.get(AddressConfigKeys.UUID)));
-        return destBuilder.build();
-    }
-
-    @Override
-    public Set<Destination> listDestinations() {
-        Map<String, String> labels = new LinkedHashMap<>();
-        labels.put(LabelKeys.TYPE, "address-config");
-
-        Set<Destination> destinations = new LinkedHashSet<>();
-        ConfigMapList list = client.configMaps().inNamespace(instance.getNamespace()).withLabels(labels).list();
-        for (ConfigMap config : list.getItems()) {
-            destinations.add(getDestinationFromConfig(config));
-        }
-        return destinations;
-    }
-
-    @Override
-    public void createDestination(Destination destination) {
-        String name = Kubernetes.sanitizeName("address-config-" + destination.address());
-        ConfigMapBuilder builder = new ConfigMapBuilder()
-                .withNewMetadata()
-                .withName(name)
-                .addToLabels(LabelKeys.GROUP_ID, Kubernetes.sanitizeName(destination.group()))
-                .addToLabels(LabelKeys.TYPE, "address-config")
-                .addToLabels(LabelKeys.INSTANCE, Kubernetes.sanitizeName(instance.getId()))
-                .endMetadata();
-
-        builder.addToData(AddressConfigKeys.ADDRESS, destination.address());
-        builder.addToData(AddressConfigKeys.GROUP_ID, destination.group());
-        builder.addToData(AddressConfigKeys.STORE_AND_FORWARD, String.valueOf(destination.storeAndForward()));
-        builder.addToData(AddressConfigKeys.MULTICAST, String.valueOf(destination.multicast()));
-        destination.flavor().ifPresent(f -> builder.addToData(AddressConfigKeys.FLAVOR, f));
-        destination.uuid().ifPresent(f -> builder.addToData(AddressConfigKeys.UUID, f));
-        create(builder.build());
-    }
-
-    @Override
-    public void deleteDestination(Destination destination) {
-        String name = Kubernetes.sanitizeName("address-config-" + destination.address());
-        client.configMaps().inNamespace(instance.getNamespace()).withName(name).delete();
-    }
-
-    @Override
-    public Optional<Instance> getInstanceWithId(InstanceId instanceId) throws IOException {
-        ConfigMap map = client.configMaps().withName(Kubernetes.sanitizeName("instance-config-" + instanceId.getId())).get();
-        if (map == null) {
-            return Optional.empty();
-        } else {
-            return Optional.of(getInstanceFromConfig(map));
-        }
-    }
-
-    @Override
-    public Optional<Instance> getInstanceWithUuid(String uuid) throws IOException {
-        ConfigMapList list = client.configMaps().withLabel(LabelKeys.UUID, uuid).list();
-        if (list.getItems().isEmpty()) {
-            return Optional.empty();
-        } else {
-            return Optional.of(getInstanceFromConfig(list.getItems().get(0)));
-        }
-    }
-
-    @Override
-    public void createInstance(Instance instance) throws Exception {
-        String name = Kubernetes.sanitizeName("instance-config-" + instance.id().getId());
-        ConfigMapBuilder builder = new ConfigMapBuilder()
-                .withNewMetadata()
-                .withName(name)
-                .addToLabels(LabelKeys.TYPE, "instance-config")
-                .endMetadata();
-
-        builder.addToData("config.json", enmasse.controller.instance.v3.Instance.toJson(instance));
-        create(builder.build());
-    }
-
-    @Override
-    public void deleteInstance(Instance instance) {
-        String name = Kubernetes.sanitizeName("instance-config-" + instance.id().getId());
-        client.configMaps().withName(name).delete();
-    }
-
-    @Override
-    public Set<Instance> listInstances() throws IOException {
-        Set<Instance> instances = new LinkedHashSet<>();
-        ConfigMapList list = client.configMaps().withLabel(LabelKeys.TYPE, "instance-config").list();
-        for (ConfigMap map : list.getItems()) {
-            instances.add(getInstanceFromConfig(map));
-        }
-        return instances;
-    }
-
-    @Override
-    public Instance getInstanceFromConfig(ConfigMap map) throws IOException {
-        return enmasse.controller.instance.v3.Instance.fromJson(map.getData().get("config.json"));
-=======
     public Set<Deployment> getReadyDeployments() {
         return client.extensions().deployments().inNamespace(instance.getNamespace()).list().getItems().stream()
                 .filter(KubernetesHelper::isReady)
@@ -427,12 +289,11 @@
     }
 
     private static boolean areAllDeploymentsReady(DestinationCluster dc) {
-        return dc.getResources().stream().filter(KubernetesHelper::isDeployment).allMatch(d -> isReady((Deployment) d));
+        return dc.getResources().getItems().stream().filter(KubernetesHelper::isDeployment).allMatch(d -> isReady((Deployment) d));
     }
 
     private static boolean isReady(Deployment deployment) {
         Integer unavailableReplicas = deployment.getStatus().getUnavailableReplicas();
         return unavailableReplicas == null || unavailableReplicas == 0;
->>>>>>> dc9c4f15
     }
 }